[metadata]
description = fsspec filesystem for OSS
name = ossfs
long_description = file: README.rst
long_description_content_type = text/x-rst
license = Apache-2.0
license_file = LICENSE
url = https://github.com/fsspec/ossfs
platforms=any
authors = Yanxiang Gao
maintainer_email = gao@iterive.ai
download_url= https://github.com/fsspec/ossfs
classifiers =
    Programming Language :: Python :: 3
    Programming Language :: Python :: 3.8
    Programming Language :: Python :: 3.9
    Programming Language :: Python :: 3.10
    Programming Language :: Python :: 3.11
    Development Status :: 4 - Beta


[options]
python_requires = >=3.8
zip_safe = False
package_dir=
    =src
packages = find:
install_requires=
<<<<<<< HEAD
    fsspec==2023.5.0
    oss2==2.18.0
    aiooss2==0.2.6
=======
    fsspec==2023.6.0
    oss2==2.17.0
    aiooss2==0.2.5
>>>>>>> 3f625cc2

[options.extras_require]
docs =
    mkdocs==1.3.1
    mkdocs-gen-files==0.3.5
    mkdocs-material==8.4.1
    mkdocs-section-index==0.3.4
    mkdocstrings-python==0.7.1
tests =
    pytest==7.2.0
    pytest-sugar==0.9.5
    pytest-cov==3.0.0
    pytest-mock==3.8.2
    pylint==2.15.0
    pylint-pytest==1.1.2
    mypy==0.971
    requests==2.31.0
    aliyun-python-sdk-sts==3.1.1
dev =
    %(tests)s
    %(docs)s

[options.packages.find]
exclude =
    tests
    tests.*
where=src

[flake8]
ignore=
    # Whitespace before ':'
    E203
    # Too many leading '#' for block comment
    E266
    # Line break occurred before a binary operator
    W503
    # unindexed parameters in the str.format, see:
    # https://pypi.org/project/flake8-string-format/
    P1
max_line_length = 88
max-complexity = 15
select = B,C,E,F,W,T4,B902,T,P
show_source = true
count = true<|MERGE_RESOLUTION|>--- conflicted
+++ resolved
@@ -26,15 +26,9 @@
     =src
 packages = find:
 install_requires=
-<<<<<<< HEAD
-    fsspec==2023.5.0
+    fsspec==2023.6.0
     oss2==2.18.0
     aiooss2==0.2.6
-=======
-    fsspec==2023.6.0
-    oss2==2.17.0
-    aiooss2==0.2.5
->>>>>>> 3f625cc2
 
 [options.extras_require]
 docs =
